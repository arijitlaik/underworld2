##~#~#~#~#~#~#~#~#~#~#~#~#~#~#~#~#~#~#~#~#~#~#~#~#~#~#~#~#~#~#~#~#~#~#~#~#~#~#~#~#~#~##
##                                                                                   ##
##  This file forms part of the Underworld geophysics modelling application.         ##
##                                                                                   ##
##  For full license and copyright information, please refer to the LICENSE.md file  ##
##  located at the project root, or contact the authors.                             ##
##                                                                                   ##
##~#~#~#~#~#~#~#~#~#~#~#~#~#~#~#~#~#~#~#~#~#~#~#~#~#~#~#~#~#~#~#~#~#~#~#~#~#~#~#~#~#~##
import underworld as uw
import underworld._stgermain as _stgermain
import underworld.mesh as mesh
import underworld.fevariable as fevariable
import underworld.function
import libUnderworld
import libUnderworld.libUnderworldPy.Function as _cfn

class Integral(_stgermain.StgCompoundComponent):
    """
    This class constructs a surface or volume integral of the provided function over a 
    given mesh.
    
    Calculate volume of mesh:
    
    >>> import underworld as uw
    >>> mesh = uw.mesh.FeMesh_Cartesian(minCoord=(0.,0.), maxCoord=(1.,1.))
    >>> volumeIntegral = uw.utils.Integral(fn=1.,mesh=mesh)
    >>> volumeIntegral.evaluate()
    [1.0]
    
    Calculate surface area of mesh:
    
    >>> surfaceIntegral = uw.utils.Integral(fn=1.,mesh=mesh, integrationType='surface', surfaceIndexSet=mesh.specialSets["AllWalls_VertexSet"])
    >>> surfaceIntegral.evaluate()
    [4.0]
    
    """
    _objectsDict = { "_integral": "Fn_Integrate" }
    _selfObjectName = "_integral"

    def __init__(self, fn, mesh=None, integrationType="volume", surfaceIndexSet=None, integrationSwarm=None, feMesh=None, **kwargs):
        """
        Parameters
        ----------
        fn : uw.function.Function
            Function to be integrated.
        mesh : uw.mesh.FeMesh
            The mesh over which integration is performed.
        integrationType : str
            Type of integration to perform.  Options are "volume" or "surface".
        surfaceIndexSet : uw.mesh.FeMesh_IndexSet
            Must be provided where integrationType is "surface".
            This IndexSet determines which surface is to be integrated over.
            Note that surface integration over interior nodes is not currently supported.
        integrationSwarm : uw.swarm.IntegrationSwarm (optional)
            User provided integration swarm.
        
        """
        
        if feMesh:  # DEPRECATE
            raise ValueError("This parameter has been renamed to 'mesh'.")

        if not mesh:
            raise ValueError("A mesh object must be provided")
        if not isinstance(mesh, uw.mesh.FeMesh):
            raise TypeError("'feMesh' object passed in must be of type 'FeMesh'")
        self._mesh = mesh
        self._cself.mesh = self._mesh._cself
        
        self._maskFn = None
        
        self._fn = uw.function.Function._CheckIsFnOrConvertOrThrow(fn)

        if integrationType and integrationSwarm:
            raise RuntimeError("Either an 'integrationType' or an 'integrationSwarm' may be provided, but not both.\n"
                              +"You may need to set 'integrationType' to None.")
        
        if integrationType:
            if not isinstance( integrationType, str ):
                raise TypeError( "'integrationType' provided must be a string.")
            integrationType = integrationType.lower()
            if integrationType not in ["volume", "surface"]:
                raise ValueError( "'integrationType' string provided must be either 'volume' or 'surface'.")
            if integrationType == "volume":
                self._cself.isSurfaceIntegral = False
                integrationSwarm = uw.swarm.GaussIntegrationSwarm(mesh)
            else:
                self._cself.isSurfaceIntegral = True
                if not surfaceIndexSet:
                    raise RuntimeError("For surface integration, you must provide a 'surfaceIndexSet'.")
                if not isinstance(surfaceIndexSet, uw.mesh.FeMesh_IndexSet ):
                    raise TypeError("'surfaceIndexSet' must be of type 'FeMesh_IndexSet'.")
                if surfaceIndexSet.object != mesh:
                    raise ValueError("'surfaceIndexSet' mesh does not appear to correspond to mesh provided to Integral object.")
                if surfaceIndexSet.topologicalIndex != 0:
                    raise ValueError("'surfaceIndexSet' must correspond to vertex objects.")
                # check that nodes are boundary nodes
                try:
                    allBoundaryNodes = mesh.specialSets['AllWalls_VertexSet']
                except:
                    raise ValueError("Mesh does not appear to provide a 'AllWalls_VertexSet' special set. This is required for surface integration.")
                for guy in surfaceIndexSet:
                    inSet = int(guy) in allBoundaryNodes
                    if not inSet:
                        raise ValueError("Your surfaceIndexSet appears to contain node(s) which do not belong to the mesh boundary. Surface integration across internal nodes is not currently supported.")
                # create feVariable
                deltaFeVariable = uw.fevariable.FeVariable(mesh, 1)
                # init to zero
                deltaFeVariable.data[:] = 0.
                # set to 1 on provided vertices
                deltaFeVariable.data[surfaceIndexSet.data] = 1.
                # replace fn with delta*fn
                # note that we need to use this condition so that we only capture border swarm particles
                # on the surface itself. for those directly adjacent, the deltaFeVariable will evaluate
                # to non-zero (but less than 1.), so we need to remove those from the integration as well.
                self._maskFn = underworld.function.branching.conditional(
                                                  [  ( deltaFeVariable > 0.999, 1. ),
                                                     (                    True, 0. )   ] )
                self._fn = self._fn * self._maskFn
                integrationSwarm = uw.swarm.GaussBorderIntegrationSwarm(mesh)
        else:
            if not isinstance(integrationSwarm, uw.swarm.IntegrationSwarm):
                raise TypeError("'integrationSwarm' object passed in must be of type 'IntegrationSwarm'")

        self._integrationSwarm = integrationSwarm
        self._cself.integrationSwarm = integrationSwarm._cself
        self._cself.dim = mesh.dim

        # lets setup fn tings
        libUnderworld.Underworld._Fn_Integrate_SetFn( self._cself, self._fn._fncself)
        
        super(Integral,self).__init__(**kwargs)

    def _add_to_stg_dict(self,componentDictionary):
        pass

    def evaluate(self):
        """
        Perform integration.
        
        Returns
        -------
        result : list of floats
            Integration result. For vector integrals, a vector is returned.
        
        """
        val = libUnderworld.Underworld.Fn_Integrate_Integrate( self._cself )
        result = []
        for ii in range(0,val.size()):
            result.append(val.value(ii))
        return result

    def integrate(self): # DEPRECATE
        raise RuntimeError("This method has been renamed to 'evaluate'.")
    
    @property
    def maskFn(self):
        """
        The integration mask used where surface integration is performed.
        """
        if not self._maskFn:
            raise RuntimeError("No mask function appears to have been set.\n"+
                               "Note that mask functions are only set for surface integration.")
        return self._maskFn


### Code for XDMF output ###
def _spacetimeschema( elementMesh, time, filename ):
    """
    Writes out the initial portion of an xmf file.
    The mesh is output as a <Grid> with the <Time> also recorded
    """

    dim=elementMesh.dim
    nGlobalNodes = elementMesh.nodesGlobal
    nGlobalEls = elementMesh.elementsGlobal

    out = "<Grid Name=\"FEM_Mesh_{0}\">\n".format("HSEM")
    out += "\n\t<Time Value=\"{0}\" />\n\n".format(time)

    if elementMesh.elementType=='Q1':
        # for linear meshes
        if elementMesh.dim == 2:
            topologyType = "Quadrilateral"
            nodesPerElement = 4
        else:
            nodesPerElement = 8
            topologyType = "Hexahedron"

        out += "\t<Topology Type=\"{0}\" NumberOfElements=\"{1}\">\n".format( topologyType,  nGlobalEls)
        out += "\t\t<DataItem Format=\"HDF\" DataType=\"Int\" Dimensions=\"{0} {1}\">{2}:/connectivity</DataItem>\n".format(nGlobalEls, nodesPerElement, filename)

    elif elementMesh.elementType=='Q2':
        # for quadratic meshes
        if elementMesh.dim == 2:
            topologyType = "Quadrilateral_9"
            nodesPerElement = 9
            out += "\t<Topology Type=\"{0}\" NumberOfElements=\"{1}\">\n".format( topologyType,  nGlobalEls)
            out += "\t\t<DataItem ItemType=\"Function\" Dimensions=\"{0} {1}\" Function=\"JOIN($0, $2, $8, $6, $1, $5, $7, $3, $4)\">\n".format( nGlobalEls, nodesPerElement )
        else:
            nodesPerElement = 27
            topologyType = "Hexahedron_27"
            out += "\t<Topology Type=\"{0}\" NumberOfElements=\"{1}\">\n".format( topologyType,  nGlobalEls)
            out += ( "\t\t<DataItem ItemType=\"Function\"  Dimensions=\"{0} {1}\" Function=\"JOIN( $0,  $9,  $2, $12, $22, $10,  $4, $11,  $3, "+
                       "$13, $26, $14, $24, $21, $25, $16, $27, $15, $5, $17,  $6, $20, $23, $18,  $8, $19,  $7)\">\n".format( nGlobalEls, nodesPerElement ) )

        for n_i in xrange(nodesPerElement):
            out += "\t\t<DataItem ItemType=\"HyperSlab\" Dimensions=\"{0} 1\" Name=\"C{1}\">\n".format( nGlobalEls, n_i )
            out += "\t\t\t\t<DataItem Dimensions=\"3 2\" Format=\"XML\"> 0 {0} 1 1 {1} 1 </DataItem>\n".format( n_i, nGlobalEls )
            out += "\t\t\t\t<DataItem Format=\"HDF\" NumberType=\"Int\" Dimensions=\"{0} 1\">{1}:/connectivity</DataItem>\n".format( nGlobalEls, filename )
            out += "\t\t</DataItem>\n"

        out += "\t\t</DataItem>\n"

    else:
        raise RuntimeError("XDMF code doesn't support mesh with 'elementType' {0}".format(elementMesh.elementType))
        

    variableType = "NumberType=\"Float\" Precision=\"8\""

    out += "\t</Topology>\n"
    out += "\t<Geometry Type=\"XYZ\">\n"
    if dim == 2:
        out += "\t\t<DataItem ItemType=\"Function\"  Dimensions=\"{0} 3\" Function=\"JOIN($0, $1, 0*$1)\">\n".format(nGlobalNodes)
        out += "\t\t\t<DataItem ItemType=\"HyperSlab\" Dimensions=\"{0} 1\" Name=\"XCoords\">\n".format(nGlobalNodes)
        out += "\t\t\t\t<DataItem Dimensions=\"3 2\" Format=\"XML\"> 0 0 1 1 {0} 1 </DataItem>\n".format(nGlobalNodes)
        out += "\t\t\t\t<DataItem Format=\"HDF\" {0} Dimensions=\"{1} 2\">{2}:/vertices</DataItem>\n".format(variableType, nGlobalNodes, filename) 
        out += "\t\t\t</DataItem>\n"
        out += "\t\t\t<DataItem ItemType=\"HyperSlab\" Dimensions=\"{0} 1\" Name=\"YCoords\">\n".format(nGlobalNodes)
        out += "\t\t\t\t<DataItem Dimensions=\"3 2\" Format=\"XML\"> 0 1 1 1 {0} 1 </DataItem>\n".format(nGlobalNodes)
        out += "\t\t\t\t<DataItem Format=\"HDF\" {0} Dimensions=\"{1} 2\">{2}:/vertices</DataItem>\n".format(variableType, nGlobalNodes, filename )
        out += "\t\t\t</DataItem>\n"
        out += "\t\t</DataItem>\n"
    if dim == 3:
        out += "\t<DataItem Format=\"HDF\" {0} Dimensions=\"{1} 3\">{2}:/vertices</DataItem>\n".format(variableType, nGlobalNodes, filename)
        
    out += "\t</Geometry>\n"
    
    return out

def _fieldschema((field_name, field), filename, elementMesh ):
    """
    Writes output the xmf portion for a FeVariable
    """

    # Error check
    if not isinstance(field_name, str):
        raise TypeError("'field_name', must be of type str")
    if not isinstance(field, uw.fevariable.FeVariable):
        raise TypeError("'field', must be of type FeVariable")
    if not isinstance(filename, str):
        raise TypeError("'field_name', must be of type str")
    if not isinstance(elementMesh, uw.mesh.FeMesh):
        raise TypeError("'elementMesh', must be of type FeMesh")

    # get information about the field
    dim = elementMesh.dim
    dof_count = field.data.shape[1]
    nodesGlobal = field.feMesh.nodesGlobal
<<<<<<< HEAD
    
    variableType = "NumberType=\"Float\" Precision=\"8\""
=======
    offset = 0 #OK: Temporary to get 3D running
>>>>>>> 8c91525e

    # get the location of the field nodes on the mesh
    if( nodesGlobal == elementMesh.nodesGlobal ):
        centering = "Node"
    elif (nodesGlobal == elementMesh.elementsGlobal ):
        centering = "Cell"
    else:
        raise RuntimeError("Can't output field '{}', unsupported elementType '{}'\n".format(field_name, field.feMesh.elementType) )
       # more conditions needed above for various pressure elementTypes??? 
       # valid XDMF centers are "Node | Cell | Grid | Face | Edge" - http://www.xdmf.org/index.php/XDMF_Model_and_Format


    if dof_count==1:
        out = "\t<Attribute Type=\"Scalar\" Center=\"%s\" Name=\"%s\">\n" % (centering, field_name)
        out += "\t\t<DataItem ItemType=\"HyperSlab\" Dimensions=\"%u 1\" >\n" % (nodesGlobal)
        out += "\t\t\t<DataItem Dimensions=\"3 2\" Format=\"XML\"> 0 0 1 1 %u 1 </DataItem>\n" % (nodesGlobal)
        out += "\t\t\t<DataItem Format=\"HDF\" %s Dimensions=\"%u %u\">%s:/data</DataItem>\n" % (variableType, nodesGlobal, dof_count, filename )
        out += "\t\t</DataItem>\n"
        out += "\t</Attribute>\n"
    
    elif dof_count==2:
        out = "\t<Attribute Type=\"Vector\" Center=\"%s\" Name=\"%s\">\n" % (centering, field_name)
        out += "\t<DataItem ItemType=\"Function\"  Dimensions=\"%u 3\" Function=\"JOIN($0, $1, 0*$1)\">\n" % (nodesGlobal)
        # X values
        out += "\t\t<DataItem ItemType=\"HyperSlab\" Dimensions=\"%u 1\" Name=\"XValue\">\n" % (nodesGlobal)
        out += "\t\t\t<DataItem Dimensions=\"3 2\" Format=\"XML\"> 0 0 1 1 %u 1 </DataItem>\n" % (nodesGlobal)
        out += "\t\t\t<DataItem Format=\"HDF\" %s Dimensions=\"%u %u\">%s:/data</DataItem>\n" % (variableType, nodesGlobal, dof_count, filename )
        out += "\t\t</DataItem>\n"
        # Y values
        out += "\t\t<DataItem ItemType=\"HyperSlab\" Dimensions=\"%u 1\" Name=\"YValue\">\n" % (nodesGlobal)
        out += "\t\t\t<DataItem Dimensions=\"3 2\" Format=\"XML\"> 0 1 1 1 %u 1 </DataItem>\n" % (nodesGlobal)
        out += "\t\t\t<DataItem Format=\"HDF\" %s Dimensions=\"%u %u\">%s:/data</DataItem>\n" % (variableType, nodesGlobal, dof_count, filename )
        out += "\t\t</DataItem>\n"
        out += "\t</DataItem>\n"
        out += "\t</Attribute>\n"

    elif dof_count==3:
        out =  "\t<Attribute Type=\"Vector\" Center=\"%s\" Name=\"%s\">\n".format(centering,  field_name)
        out += "\t\t<DataItem ItemType=\"HyperSlab\" Dimensions=\"%u 3\" >\n".format(nodesGlobal)
        out += "\t\t\t<DataItem Dimensions=\"3 2\" Format=\"XML\"> 0 %u 1 1 %u 3 </DataItem>\n".format(offset, nodesGlobal)
        out += "\t\t\t<DataItem Format=\"HDF\" %s Dimensions=\"%u %u\">%s:/data</DataItem>\n".format(variableType, nodesGlobal, dof_count, filename)
        out += "\t\t</DataItem>\n"
        out += "\t</Attribute>\n"
    
    elif dof_count==6 and dim==3:
        out =  "\t<Attribute Type=\"Tensor6\" Center=\"%s\" Name=\"%s\">\n".format(centering,  field_name)
        out += "\t\t<DataItem ItemType=\"HyperSlab\" Dimensions=\"%u %u\" >\n".format(nodesGlobal, dof_count)
        out += "\t\t\t<DataItem Dimensions=\"3 2\" Format=\"XML\"> 0 %u 1 1 %u %u </DataItem>\n".format(offset, nodesGlobal, dof_count)
        out += "\t\t\t<DataItem Format=\"HDF\" %s Dimensions=\"%u %u\">%s:/data</DataItem>\n".format(variableType, nodesGlobal, dof_count, filename)
        out += "\t\t</DataItem>\n"
        out += "\t</Attribute>\n"
    elif dof_count==9 and dim==3:
        out =  "\t<Attribute Type=\"Tensor\" Center=\"%s\" Name=\"%s\">\n".format(centering,  field_name)
        out += "\t\t<DataItem ItemType=\"HyperSlab\" Dimensions=\"%u %u\" >\n".format(nodesGlobal, dof_count)
        out += "\t\t\t<DataItem Dimensions=\"3 2\" Format=\"XML\"> 0 %u 1 1 %u %u </DataItem>\n".format(offset, nodesGlobal, dof_count)
        out += "\t\t\t<DataItem Format=\"HDF\" %s Dimensions=\"%u %u\">%s:/data</DataItem>\n".format(variableType, nodesGlobal, dof_count, filename)
        out += "\t\t</DataItem>\n"
        out += "\t</Attribute>\n"
    else:
        for d_i in xrange(dof_count):
            out = "\t<Attribute Type=\"Scalar\" Center=\"%s\" Name=\"%s-Component-%u\">\n".format(centering, field_name, d_i)
            out += "\t\t<DataItem ItemType=\"HyperSlab\" Dimensions=\"%u 1\" >\n".format(nodesGlobal)
            out += "\t\t\t<DataItem Dimensions=\"3 2\" Format=\"XML\"> 0 %u 1 1 %u 1 </DataItem>\n".format(offset, nodesGlobal)
            out += "\t\t\t<DataItem Format=\"HDF\" %s Dimensions=\"%u %u\">%s:/data</DataItem>\n".format(variableType, nodesGlobal, dof_count, filename)
            out += "\t\t</DataItem>\n"
            out += "\t</Attribute>\n"
    
    return out

    
    return out

import os
#### TO Deprecated Nov 2015
def xdmf_write( objects, mesh, outputDir='./output', time=None):
    """
    Depreciated function, instead use the LogBook class

    log = LogBook( objects, mesh, outputDir= )
    log.write(time=time)

    """
    raise RuntimeError("Depreciated function, instead use the LogBook class, eg:\n"+
                       "log = LogBook( objects, mesh, outputDir= )\n" +
                       "log.write(time=time)\n" )

class LogBook(object):
    """
    Class for recording Underworld information onto disk
    """

    def __init__(self, objects, mesh, outputDir="./output" ):
        """
        The LogBook class saves (and maybe later will read) Underworld objects to disk in XDMF format. eg. hdf5 format for heavy data,
        (eg: fields & swarms) xml format for metadata that describes heavy data. The resultant data
        XDMF data file is '<outputDir>/XDMF.temporalFiles.xdmf'. 
        
        Parameters
        ----------
        objects : dict
            Dictionary containing strings that map to FeVariables. The strings label the 
            paired FeVariables in the XDMF output. Eg: {'vField': foo, 'pField: foo2 }
            FeVariable foo will be labelled 'vField', FeVariable foo2 will be labelled 'pField'
        
        mesh : feMesh
            The elementMesh that all fields are defined over
        
        outputDir : string
            The path to record all hdf5 and xml files. By default this path is './output'.
            xdmf_write() only writes to this directory and will overwrite existing files.

        """

        ### Error Check input ###
        # test 'mesh' arg
        if not isinstance(mesh, uw.mesh.FeMesh):
            raise TypeError("'mesh' must be of type 'FeMesh'")
        self._mesh=mesh

        # test 'objects' arg
        if objects:
            if not isinstance( objects, dict):
                raise TypeError("'objects' passed in must be of type 'dict'")
            if len(objects) < 1:
                raise ValueError("'objects' dictionary must contain one 'name' : field pair\n" +
                                 "e.g. {'vfield' : myVelocityField }")
            for (k,v) in objects.items():
                if not isinstance(k, str):
                    raise TypeError("'objects' keys must be of type 'str'")
                if not isinstance(v, uw.fevariable.FeVariable):
                    raise TypeError("object with key '{}' must be of type 'FeVariable'".format(k))
                # check if we support field elementType on master mesh
                # get the location of the field nodes on the mesh
                if( v.feMesh.nodesGlobal == mesh.nodesGlobal ):
                    pass
                elif ( v.feMesh.nodesGlobal == mesh.elementsGlobal ):
                    pass
                else:
                    raise RuntimeError("Can't write field '{}' XDMF file, unsupported elementType '{}'\n".format(k, v.feMesh.elementType) )
                   # more conditions needed above for various pressure elementTypes??? 
                   # valid XDMF centers are "Node | Cell | Grid | Face | Edge" - http://www.xdmf.org/index.php/XDMF_Model_and_Format

        self._objects=objects

        if not isinstance(outputDir, str):
            raise TypeError("'outputDir', must be of type 'str'")
        self._outputDir = outputDir

        # initialise 'internalCount' - used for a unique index for each output
        self._internalCount = 0

        ### only proc 0 does this ###
        if uw.rank() != 0:
            return None

        # Build outputDir and write to XDMF
        if not os.path.exists(outputDir):
            try:
                os.makedirs(outputDir)
            except:
                print("Can not make directory {}".format(outputDir))
                raise
        
        # create the xdmf file name
        self._xdmfFN = xdmfFN = outputDir+"/XDMF.Files.xdmf"
        xdmfTemporalFiles = outputDir+"/XDMF.temporalFiles.xdmf"

        if os.path.exists( xdmfFN ):
            os.remove( xdmfFN )

        # create the files "XDMF.Files.xdmf" and "XDMF.temporalFiles.xdmf"
        xdmfFH = open(xdmfFN, "w")
        string = ("<?xml version=\"1.0\" ?>\n" +
                  "<Xdmf xmlns:xi=\"http://www.w3.org/2001/XInclude\" Version=\"2.0\">\n" + 
                  "<Grid GridType=\"Collection\" CollectionType=\"Temporal\" Name=\"FEM_Mesh_Fields\">\n" +
                  "</Grid>\n" + 
                  "</Xdmf>")
        xdmfFH.write(string)
        xdmfFH.close()

        
        # create "XDMF.temporalFiles.xdmf" once only
        refxdmfFN = os.path.basename(xdmfFN)
        xdmfTemporalFiles = outputDir+"/XDMF.temporalFiles.xdmf"
        xdmfFH = open( xdmfTemporalFiles, "w" )
        xdmfFH.write("<?xml version=\"1.0\" ?>\n" +
                     "<Xdmf xmlns:xi=\"http://www.w3.org/2001/XInclude\" Version=\"2.0\">\n" +
                     "<Domain>\n" + 
                     "<xi:include href=\"{0}\" xpointer=\"xpointer(//Xdmf/Grid)\"/>\n".format(refxdmfFN) +
                     "</Domain>\n" +
                     "</Xdmf>\n")
        xdmfFH.close()

    @property
    def mesh(self):
        """
        The element mesh used for the LogBook's XDMF output
        """
        return self._mesh
    @property
    def objects(self):
        """
        The objects this LogBook will output to disk
        """
        return self._objects
    @property
    def outputDir(self):
        """
        The output directory the LogBook writes to
        """
        return self._outputDir

    def write(self, time=None):
        """
        Writes out Underworld objects to disk in XDMF format. eg. hdf5 format for heavy data,
        (eg: fields & swarms) xml format for metadata that describes heavy data. The resultant data
        XDMF data file is '<outputDir>/XDMF.temporalFiles.xdmf'

        Parameters
        ----------
        time : scalar
            An optional parameter to record the model time when the XDMF file is written.
            If not provided the XDMF time will be the nth occasion this function has been called.

        """
        # if the 'time' arg is empty use the _internalCount number to specify the time for XDMF
        if time==None:
            time = self._internalCount

        if not isinstance(time, (float,int)):
            raise TypeError("'time' argument must be of type float or float")

        mesh = self.mesh
        objects = self.objects
        outputDir = self.outputDir

        # setup a unique id 'uniId' with ZFILL!
        uniId = str(self._internalCount).zfill(5)

        # increment the _internalCount for next write operation
        self._internalCount += 1

        # setup filenames
        meshFN = outputDir+"/mesh." + uniId +".h5"    
        refmeshFN = os.path.basename(meshFN)    

        # the xmf file is stored in 'string'
        # 1st write header
        string = ("<?xml version=\"1.0\" ?>\n" +
                  "<Xdmf xmlns:xi=\"http://www.w3.org/2001/XInclude\" Version=\"2.0\">\n" +
                  "<Domain>\n")
    
        # Save the mesh under file <outputDir/mesh.uniId.h5>    
        mesh.save(meshFN)
        
        # append to xmf
        string += _spacetimeschema(mesh, time, refmeshFN)
    
        ## Save the fields under the file <outputDir/name.uniId.h5>
        for (k,feVar) in objects.items():
            # not sure multi meshes work so far - further testing required
            #if( feVar.feMesh != mesh ):
            #    raise RuntimeError("Unexpected mesh, {} xmf writer needs further implementation\n".format(k)+
            #                       "to handle multiple meshes.\n")
            
            # setup filenames
            fieldFN = outputDir+"/{}.".format(k)+uniId+".h5"
            reffieldFN = os.path.basename(fieldFN)

            feVar.save(fieldFN)
            string += _fieldschema( (k,feVar), reffieldFN, mesh )
        
        # write the footer to the xmf    
        string += ("</Grid>\n" + 
                   "</Domain>\n" + 
                   "</Xdmf>\n" )
    

        ### if PARALLEL only proc 0 is to write the xdmf ###
        if uw.rank() != 0:
            return

        # open the would be xmf file
        xmfFN = outputDir+"/XDMF."+uniId+".xmf"
        refxmfname = os.path.basename(xmfFN)
        xdmfFN = self._xdmfFN

        # open or overwrite xmfFN
        try:
            xmfFH=open(xmfFN, "w")
        except:
            print("Cannot make the file {}".format(xmfFN))
            raise
        
        # write string to xmf file
        xmfFH.write(string)
        xmfFH.close()
        
        # now write 'XDMF.Files.xdmf' - stores all timesteps
        try:
            xdmfFH = open(xdmfFN, "r+")
        except:
            raise

        # append to the xdmf 
        xdmfFH.seek(-16,2)  # exact move of filePtr 16 bytes from the end of the file - before the "</Grid>"
        xdmfFH.truncate()   # nuke all of file after this point
        string = ("\n    <xi:include href=\"{0}\" ".format(refxmfname) + 
                  "xpointer=\"xpointer(//Xdmf/Domain/Grid[1])\"/>\n" +
                  "</Grid>\n" + 
                  "</Xdmf>")
        xdmfFH.write(string)
        xdmfFH.close()

<|MERGE_RESOLUTION|>--- conflicted
+++ resolved
@@ -256,12 +256,9 @@
     dim = elementMesh.dim
     dof_count = field.data.shape[1]
     nodesGlobal = field.feMesh.nodesGlobal
-<<<<<<< HEAD
     
     variableType = "NumberType=\"Float\" Precision=\"8\""
-=======
     offset = 0 #OK: Temporary to get 3D running
->>>>>>> 8c91525e
 
     # get the location of the field nodes on the mesh
     if( nodesGlobal == elementMesh.nodesGlobal ):
