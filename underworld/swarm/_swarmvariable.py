##~#~#~#~#~#~#~#~#~#~#~#~#~#~#~#~#~#~#~#~#~#~#~#~#~#~#~#~#~#~#~#~#~#~#~#~#~#~#~#~#~#~##
##                                                                                   ##
##  This file forms part of the Underworld geophysics modelling application.         ##
##                                                                                   ##
##  For full license and copyright information, please refer to the LICENSE.md file  ##
##  located at the project root, or contact the authors.                             ##
##                                                                                   ##
##~#~#~#~#~#~#~#~#~#~#~#~#~#~#~#~#~#~#~#~#~#~#~#~#~#~#~#~#~#~#~#~#~#~#~#~#~#~#~#~#~#~##
import underworld as uw
import underworld._stgermain as _stgermain
import underworld.mesh as mesh
import numpy as np
import libUnderworld
import _swarmabstract as sab
import _swarm
import underworld.function as function
import libUnderworld.libUnderworldPy.Function as _cfn
from mpi4py import MPI
import h5py
import os
import weakref

class SwarmVariable(_stgermain.StgClass, function.Function):

    """
    The SwarmVariable class allows users to add data to swarm particles.  The data
    can be of type "char", "short", "int", "float" or "double".

    Note that the swarm allocates one block of contiguous memory for all the particles.
    The per particle variable datums is then interlaced across this memory block.

    The recommended practise is to add all swarm variables before populating the swarm
    to avoid costly reallocations.

    Swarm variables should be added via the add_variable swarm method.

    Parameters
    ----------
    swarm : underworld.swarm.Swarm
        The swarm of particles for which we wish to add the variable
    dataType: str
        The data type for the variable. Available types are  "char",
        "short", "int", "float" or "double".
    count: unsigned
        The number of values to be stored for each particle.
    writeable: bool
        Signifies if the variable should be writeable.
    """
    _supportedDataTypes = ["char", "short", "int", "float", "double"]

    def __init__(self, swarm, dataType, count, writeable=True, **kwargs):

        if not isinstance(swarm, sab.SwarmAbstract):
            raise TypeError("'swarm' object passed in must be of type 'Swarm'")
        self._swarm = weakref.ref(swarm)

        self._arr = None
        self._arrshadow = None
        self._writeable = writeable

        # clear the reference to numpy arrays, as memory layout *will* change.
        swarm._clear_variable_arrays()

        if len(swarm._livingArrays) != 0:
            raise RuntimeError("""
            There appears to be {} swarm variable numpy array objects still in
            existance. When a new swarm variable is added, it results in the modification
            of existing swarm variable memory layouts and locations, and therefore
            existing numpy array views of swarm variables will cease to be valid. Potential
            modification of these invalid numpy arrays is dangerous, and therefore they must
            be removed before a new variable can be added.  The python 'del' command may be useful,
            though be aware that an object cannot be destroyed while another object retains a
            reference to it. Once you have added the required swarm variables, you can easily
            regenerate the numpy views of other variables again using the 'data' property.""".format(len(swarm._livingArrays)))


        if not isinstance(dataType,str):
            raise TypeError("'dataType' object passed in must be of type 'str'")
        if dataType.lower() not in self._supportedDataTypes:
            raise ValueError("'dataType' provided ({}) does not appear to be supported. \nSupported types are {}.".format(dataType.lower(),self._supportedDataTypes))
        self._dataType = dataType.lower()

        if not isinstance(count,int) or (count<1):
            raise TypeError("Provided 'count' must be a positive integer.")
        self._count = count

        if self._dataType == "double" :
            dtype = libUnderworld.StGermain.Variable_DataType_Double;
        elif self._dataType == "float" :
            dtype = libUnderworld.StGermain.Variable_DataType_Float;
        elif self._dataType == "int" :
            dtype = libUnderworld.StGermain.Variable_DataType_Int;
        elif self._dataType == "char" :
            dtype = libUnderworld.StGermain.Variable_DataType_Char;
        elif self._dataType == "short" :
            dtype = libUnderworld.StGermain.Variable_DataType_Short;

        # first, check if we were passed in a cself pointer, in which case we are purely wrapping a pre-exisiting swarmvar
        if "_cself" in kwargs:
            self._cself = kwargs["_cself"]
            if self._cself.swarm.name != swarm._cself.name:
                raise ValueError("Passed in cself object's swarm must be same as that provided in arguments")
            if self._cself.dofCount != self.count:
                raise ValueError("Passed in cself object's dofcount must be same as that provided in arguments")
            # note that we aren't checking the datatype
        else:
            varname = self.swarm._cself.name+"_"+str(len(self.swarm.variables))
            self._cself = libUnderworld.StgDomain.Swarm_NewVectorVariable(self.swarm._cself, varname, -1, dtype, count )
            libUnderworld.StGermain.Stg_Component_Build( self._cself, None, False );
            libUnderworld.StGermain.Stg_Component_Initialise( self._cself, None, False );

        self.swarm.variables.append(self)

        # lets realloc swarm now
        libUnderworld.StgDomain.Swarm_Realloc(self.swarm._cself)

        # create function guy
        self._fncself = _cfn.SwarmVariableFn(self._cself)

        # build parent
        super(SwarmVariable,self).__init__(argument_fns=None, **kwargs)

        self._underlyingDataItems.add(self) # add weakref to self in here.. note this must occur after call to super.

    @property
    def swarm(self):
        """
        Returns
        -------
        underworld.swarm.Swarm
            The swarm this variable belongs to.
        """
        # note that we only return a weakref to the swarm, hence the trailing parenthesis
        return self._swarm()

    @property
    def dataType(self):
        """
        Returns
        -------
        str
            Data type for variable.  Supported types are 'char', 'short', 'int', 
            'float' and 'double'.
        """
        return self._dataType

    @property
    def count(self):
        """
        Returns
        -------
        int
            Number of data items for this variable stored on each particle.
        """
        return self._count


    @property
    def data(self):
        """
        Returns
        -------
        numpy.ndarray
            Numpy proxy array to underlying variable data. Note that the 
            returned array is a proxy for all the *local* particle data. As 
            numpy arrays are simply proxys to the underlying memory structures,
            no data copying is required.

        Example
        -------
        >>> # create mesh
        >>> mesh = uw.mesh.FeMesh_Cartesian( elementType='Q1/dQ0', elementRes=(16,16), minCoord=(0.,0.), maxCoord=(1.,1.) )
        >>> # create empty swarm
        >>> swarm = uw.swarm.Swarm(mesh)
        >>> # add a variable
        >>> svar = swarm.add_variable("int",1)
        >>> # add particles
        >>> swarm.populate_using_layout(uw.swarm.layouts.PerCellGaussLayout(swarm,2))
        >>> swarm.particleLocalCount
        1024
        >>> len(svar.data)  # should be the same as particle local count
        1024
        >>> swarm.owningCell.data  # check particle owning cells/elements.
        array([[  0],
               [  0],
               [  0],
               ..., 
               [255],
               [255],
               [255]], dtype=int32)


        >>> # particle coords
        >>> swarm.particleCoordinates.data[0]
        array([ 0.0132078,  0.0132078])
        >>> # move the particle
        >>> with swarm.deform_swarm():
        ...     swarm.particleCoordinates.data[0] = [0.2,0.2]
        >>> swarm.particleCoordinates.data[0]
        array([ 0.2,  0.2])
        """
        if self._arr is None:
            self._arr = libUnderworld.StGermain.Variable_getAsNumpyArray(self._cself.variable)
            # set to writeability
            self._arr.flags.writeable = self._writeable
            # add to swarms weakref dict
            self.swarm._livingArrays[self._cself.name + "_data"] = self._arr
        return self._arr

    @property
    def data_shadow(self):
        """
        Returns
        -------
        numpy.ndarray
            Numpy proxy array to underlying variable shadow data.

        Example
        -------
        Refer to example provided for 'data' property(/method).
        
        """
        if self._arrshadow is None:
            self._arrshadow = libUnderworld.StGermain.Variable_getAsNumpyArray(
                                libUnderworld.StgDomain.Swarm_GetShadowVariable(self.swarm._cself, self._cself.variable) )
            # set to writeability
            self._arrshadow.flags.writeable = False
            # add to swarms weakref dict
            self.swarm._livingArrays[self._cself.name + "_data_shadow"] = self._arrshadow
        return self._arrshadow

    def _clear_array(self):
        """
        This removes the potentially defunct numpy swarm variable memory
        numpy view. It will be regenerated when required.
        """
        self._arr = None
        self._arrshadow = None


    def load( self, filename, verbose=False ):
        """
        Load the swarm variable from disk. This must be called *after* the swarm.load().

        Parameters
        ----------
        filename : str
            The filename for the saved file. Relative or absolute paths may be
            used, but all directories must exist.
        verbose : bool
            Prints a swarm variable load progress bar.

        Notes
        -----
        This method must be called collectively by all processes.


        Example
        -------
        Refer to example provided for 'save' method.

        """

        if not isinstance(filename, str):
            raise TypeError("'filename' parameter must be of type 'str'")

        if self.swarm._checkpointMapsToState != self.swarm.stateId:
            raise RuntimeError("'Swarm' associate with this 'SwarmVariable' does not appear to be in the correct state.\n" \
                               "Please ensure that you have loaded the swarm prior to loading any swarm variables.")
        gIds = self.swarm._local2globalMap

        comm = MPI.COMM_WORLD
        rank = comm.Get_rank()

        # open hdf5 file
        h5f = h5py.File(name=filename, mode="r", driver='mpio', comm=MPI.COMM_WORLD)

        dset = h5f.get('data')
        if dset == None:
            raise RuntimeError("Can't find 'data' in file '{}'.\n".format(filename))
        particleGobalCount = self.swarm.particleGlobalCount
        if dset.shape[0] != particleGobalCount:
            raise RuntimeError("Cannot load {0}'s data on current swarm. Incompatible numbers of particles in file '{1}'.".format(filename, filename)+
                    " Particle count: file {0}, this swarm {1}\n".format(dset.shape[0], particleGobalCount))
        size = len(gIds)
        if self.data.shape[0] != size:
            raise RuntimeError("Invalid mapping from file '{0}' to swarm.\n".format(filename) +
                 "Ensure the swarm corresponds exactly to the file '{0}' by loading the swarm immediately".format(filename) +
                    "before this 'SwarmVariable' load\n")
        if dset.shape[1] != self.data.shape[1]:
            raise RuntimeError("Cannot load file data on current swarm. Data in file '{0}', " \
                               "has {1} components -the particlesCoords has {2} components".format(filename, dset.shape[1], self.particleCoordinates.data.shape[1]))

        chunk = int(1e3)
        (multiples, remainder) = divmod( size, chunk )

        if rank == 0 and verbose:
            bar = uw.utils._ProgressBar( start=0, end=size-1, title="loading "+filename)

        for ii in xrange(multiples+1):
            chunkStart = ii*chunk
            if ii == multiples:
                chunkEnd = chunkStart + remainder
                if remainder == 0:
                    break
            else:
                chunkEnd = chunkStart + chunk
            self.data[chunkStart:chunkEnd] = dset[gIds[chunkStart:chunkEnd],:]

            if rank == 0 and verbose:
                bar.update(chunkEnd)

        h5f.close();


<<<<<<< HEAD
    def save( self, filename, scaling=None, units=None, swarmFilepath=None):
=======
    def save( self, filename ):
>>>>>>> 456bc935
        """
        Save the swarm variable to disk.

        Parameters
        ----------
        filename : str
            The filename for the saved file. Relative or absolute paths may be
            used, but all directories must exist.
        swarmHandle :uw.utils.SavedFileData , optional
            The saved swarm file handle. If provided, a reference to the swarm file
            is made. Currently this doesn't provide any extra functionality.

        Returns
        -------
        underworld.utils.SavedFileData
            Data object relating to saved file. This only needs to be retained
            if you wish to create XDMF files and can be ignored otherwise.

        Notes
        -----
        This method must be called collectively by all processes.

        Example
        -------
        First create the swarm, populate, then add a variable:

        >>> mesh = uw.mesh.FeMesh_Cartesian( elementType='Q1/dQ0', elementRes=(16,16), minCoord=(0.,0.), maxCoord=(1.,1.) )
        >>> swarm = uw.swarm.Swarm(mesh)
        >>> swarm.populate_using_layout(uw.swarm.layouts.PerCellGaussLayout(swarm,2))
        >>> svar = swarm.add_variable("int",1)

        Write something to variable

        >>> import numpy as np
        >>> svar.data[:,0] = np.arange(swarm.particleLocalCount)

        Save to a file:

        >>> ignoreMe = swarm.save("saved_swarm.h5")
        >>> ignoreMe = svar.save("saved_swarm_variable.h5")

        Now let's try and reload. First create a new swarm and swarm variable,
        and then load both:

        >>> clone_swarm = uw.swarm.Swarm(mesh)
        >>> clone_svar = clone_swarm.add_variable("int",1)
        >>> clone_swarm.load("saved_swarm.h5")
        >>> clone_svar.load("saved_swarm_variable.h5")

        Now check for equality:

        >>> import numpy as np
        >>> np.allclose(svar.data,clone_svar.data)
        True

        >>> # clean up:
        >>> if uw.rank() == 0:
        ...     import os;
        ...     os.remove( "saved_swarm.h5" )
        ...     os.remove( "saved_swarm_variable.h5" )

        """

        if not isinstance(filename, str):
            raise TypeError("'filename' parameter must be of type 'str'")

        # setup mpi basic vars
        comm = MPI.COMM_WORLD
        rank = comm.Get_rank()
        nProcs = comm.Get_size()

        # allgather the number of particles each proc has
        swarm = self.swarm
        procCount = comm.allgather(swarm.particleLocalCount)
        particleGlobalCount = np.sum(procCount) #swarm.particleGlobalCount

        # calculate the hdf5 file offset
        offset=0
        for i in xrange(rank):
            offset += procCount[i]

        # import pdb; pdb.set_trace()
        # open parallel hdf5 file
        h5f = h5py.File(name=filename, mode="w", driver='mpio', comm=MPI.COMM_WORLD)
        globalShape = (particleGlobalCount, self.data.shape[1])
        dset = h5f.create_dataset("data",
                                   shape=globalShape,
                                   dtype=self.data.dtype)

        if swarm.particleLocalCount > 0: # only add if there are local particles
            if scaling:
                from unsupported.scaling import Dimensionalize
                vals = Dimensionalize(self.data[:], scaling, units)
            else:
                vals = self.data[:]

            dset[offset:offset+swarm.particleLocalCount] = vals

        h5f.close()

        return uw.utils.SavedFileData( self, filename )

    def xdmf( self, filename, varSavedData, varname, swarmSavedData, swarmname, modeltime=0.  ):
        """
        Creates an xdmf file, filename, associating the varSavedData file on
        the swarmSavedData file

        Notes
        -----
        xdmf contain 2 files: an .xml and a .h5 file. See http://www.xdmf.org/index.php/Main_Page
        This method only needs to be called by the master process, all other
        processes return quietly.

        Parameters
        ----------
        filename : str
            The output path to write the xdmf file. Relative or absolute paths may be
            used, but all directories must exist.
        varname : str
            The xdmf name to give the swarmVariable
        swarmname : str
            The xdmf name to give the swarm
        swarmSavedData : underworld.utils.SaveFileData
            Handler returned for saving a swarm. underworld.swarm.Swarm.save(xxx)
        varSavedData : underworld.utils.SavedFileData
            Handler returned from saving a SwarmVariable. underworld.swarm.SwarmVariable.save(xxx)
        modeltime : float (default 0.0)
            The time recorded in the xdmf output file

        Example
        -------
        First create the swarm and add a variable:
        
        >>> mesh = uw.mesh.FeMesh_Cartesian( elementType='Q1/dQ0', elementRes=(16,16), minCoord=(0.,0.), maxCoord=(1.,1.) )
        >>> swarm = uw.swarm.Swarm( mesh=mesh )
        >>> swarmLayout = uw.swarm.layouts.PerCellGaussLayout(swarm,2)
        >>> swarm.populate_using_layout( layout=swarmLayout )
        >>> swarmVar = swarm.add_variable( dataType="int", count=1 )

        Write something to variable

        >>> import numpy as np
        >>> swarmVar.data[:,0] = np.arange(swarmVar.data.shape[0])

        Save mesh and var to a file:

        >>> swarmDat = swarm.save("saved_swarm.h5")
        >>> swarmVarDat = swarmVar.save("saved_swarmvariable.h5")

        Now let's create the xdmf file

        >>> swarmVar.xdmf("TESTxdmf", swarmVarDat, "var1", swarmDat, "MrSwarm" )

        Does file exist?

        >>> import os
        >>> if uw.rank() == 0: os.path.isfile("TESTxdmf.xdmf")
        True

        >>> # clean up:
        >>> if uw.rank() == 0:
        ...     import os;
        ...     os.remove( "saved_swarm.h5" )
        ...     os.remove( "saved_swarmvariable.h5" )
        ...     os.remove( "TESTxdmf.xdmf" )

        """
        if uw.rank() == 0:
            if not isinstance(varname, str):
                raise ValueError("'varname' must be of type str")
            if not isinstance(swarmname, str):
                raise ValueError("'swarmname' must be of type str")
            if not isinstance(filename, str):
                raise ValueError("'filename' must be of type str")
            if not isinstance(swarmSavedData, uw.utils.SavedFileData ):
                raise ValueError("'swarmSavedData' must be of type SavedFileData")
            if not isinstance(varSavedData, uw.utils.SavedFileData ):
                raise ValueError("'varSavedData' must be of type SavedFileData")
            if not isinstance(modeltime, (int,float)):
                raise ValueError("'modeltime' must be of type int or float")
            modeltime = float(modeltime)    # make modeltime a float

            # get the elementMesh - if self is a subMeshed variable get the parent
            if self.swarm != swarmSavedData.pyobj:
                raise RuntimeError("'swarmSavedData file doesn't correspond to the object's swarm")

            if not filename.lower().endswith('.xdmf'):
                filename += '.xdmf'

            # the xmf file is stored in 'string'
            # 1st write header
            string = uw.utils._xdmfheader()
            """
            ("<?xml version=\"1.0\" ?>\n" +
                      "<Xdmf xmlns:xi=\"http://www.w3.org/2001/XInclude\" Version=\"2.0\">\n" +
                      "<Domain>\n")
            """

            string += uw.utils._swarmspacetimeschema(swarmSavedData, swarmname, modeltime )
            string += uw.utils._swarmvarschema( varSavedData, varname )
            # write the footer to the xmf
            string += uw.utils._xdmffooter()
            """
            string += ("</Grid>\n" +
                       "</Domain>\n" +
                       "</Xdmf>\n" )
            """

            # write the string to file - only proc 0
            xdmfFH = open(filename, "w")
            xdmfFH.write(string)
            xdmfFH.close()<|MERGE_RESOLUTION|>--- conflicted
+++ resolved
@@ -313,11 +313,7 @@
         h5f.close();
 
 
-<<<<<<< HEAD
-    def save( self, filename, scaling=None, units=None, swarmFilepath=None):
-=======
-    def save( self, filename ):
->>>>>>> 456bc935
+    def save( self, filename, scaling=None, units=None):
         """
         Save the swarm variable to disk.
 
