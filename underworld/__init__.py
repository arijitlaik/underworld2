##~#~#~#~#~#~#~#~#~#~#~#~#~#~#~#~#~#~#~#~#~#~#~#~#~#~#~#~#~#~#~#~#~#~#~#~#~#~#~#~#~#~##
##                                                                                   ##
##  This file forms part of the Underworld geophysics modelling application.         ##
##                                                                                   ##
##  For full license and copyright information, please refer to the LICENSE.md file  ##
##  located at the project root, or contact the authors.                             ##
##                                                                                   ##
##~#~#~#~#~#~#~#~#~#~#~#~#~#~#~#~#~#~#~#~#~#~#~#~#~#~#~#~#~#~#~#~#~#~#~#~#~#~#~#~#~#~##
"""
Underworld2 is a python-friendly version of the Underworld geodynamics 
code which provides a programmable and flexible front end to all the 
functionality of the code running in a parallel HPC environment. This 
gives signficant advantages to the user, with access to the power of 
python libraries for setup of complex problems, analysis at runtime, 
problem steering, and coupling of multiple problems. 

Underworld2 is integrated with the literate programming environment of 
the jupyter notebook system for tutorials and as a teaching tool for 
solid Earth geoscience.

Underworld is an open-source, particle-in-cell finite element code 
tuned for large-scale geodynamics simulations. The numerical algorithms 
allow the tracking of history information through the high-strain 
deformation associated with fluid flow (for example, transport of the 
stress tensor in a viscoelastic, convecting medium, or the advection of 
fine-scale damage parameters by the large-scale flow). The finite 
element mesh can be static or dynamic, but it is not contrained to move 
in lock-step with the evolving geometry of the fluid. This hybrid approach 
is very well suited to complex fluids which is how the solid Earth behaves 
on a geological timescale.
"""

<<<<<<< HEAD
__version__ = "2.0.0-dev"
=======
__version__ = "2.0.1b"
>>>>>>> 488f9284

# ok, first need to change default python dlopen flags to global
# this is because when python imports the module, the shared libraries are loaded as RTLD_LOCAL
# and then when MPI_Init is called, OpenMPI tries to dlopen its plugin, they are unable to
# link to the openmpi libraries as they are private
import sys as _sys
import ctypes as _ctypes
_oldflags = _sys.getdlopenflags()
_sys.setdlopenflags( _oldflags | _ctypes.RTLD_GLOBAL )

import libUnderworld
import container
import mesh
import fevariable
import conditions
import function
import swarm
import systems
import utils
import meshvariable

try:
    from ._uwid import uwid as _id
except:
    import uuid as _uuid
    _id = str(_uuid.uuid4())
import _net

# ok, now set this back to the original value
_sys.setdlopenflags( _oldflags )

# lets go right ahead and init now.  user can re-init if necessary.
import _stgermain
_data =  libUnderworld.StGermain_Tools.StgInit( [] )

_stgermain.LoadModules( {"import":["StgDomain","StgFEM","PICellerator","Underworld","gLucifer","Solvers"]} )

def rank():
    """
    Returns the rank of the current processors.

    Returns
    -------
        unsigned
            Rank of current processor.
    """
    return _data.rank


def nProcs():
    """
    Returns the number of processors being utilised by the simulation.

    Returns
    -------
        unsigned
            Number of processors.
    """
    return _data.nProcs


def help(object):
    """
    This help function simply prints the object's docstring, without also
    printing the entire object hierarchy's docstrings (as per the python
    build in help() function).

    Parameters
    ----------
        object:  object
            Any python object.

    """
    
    print("Object docstring:\n")
    print(object.__doc__)
    print("Object initialiser docstring:\n")
    print(object.__init__.__doc__)

# lets handle exceptions differently in parallel to ensure we call 
if nProcs() > 1:
    origexcepthook = _sys.excepthook
    def uw_uncaught_exception_handler(exctype, value, tb):
        print('\n###########################################################################################')
        print('###########################################################################################')
        print('An uncaught exception was encountered on processor {}.'.format(rank()))
        # pass through to original handler
        origexcepthook(exctype, value, tb)
        print('###########################################################################################')
        print('###########################################################################################')
        libUnderworld.StGermain_Tools.StgAbort( _data )
    _sys.excepthook = uw_uncaught_exception_handler

def _prepend_message_to_exception(e, message):
    """
    This function simply adds a message to an encountered exception. 
    Currently it is not python 3 friendly.  Check here
    http://stackoverflow.com/questions/6062576/adding-information-to-a-python-exception
    """
    raise type(e), type(e)(message + '\n' + e.message), _sys.exc_info()[2]

class _del_uw_class:
    """
    This simple class simply facilitates calling StgFinalise on uw exit
    Previous implementations used the 'atexit' module, but this called finalise
    *before* python garbage collection which as problematic as objects were being
    deleted after StgFinalise was called.
    """
    def __init__(self,delfunc, deldata):
        self.delfunc = delfunc
        self.deldata = deldata
    def __del__(self):
        self.delfunc(self.deldata)

_delclassinstance = _del_uw_class(libUnderworld.StGermain_Tools.StgFinalise, _data)

def _in_doctest():
    """
    Returns true if running inside a doctest.
    
    http://stackoverflow.com/questions/8116118/how-to-determine-whether-code-is-running-in-a-doctest
    """
    return hasattr(_sys.modules['__main__'], '_SpoofOut')

# lets shoot off some usage metrics
# send metrics *only* if we are rank=0, and if we are not running inside a doctest.
if (rank() == 0) and not _in_doctest():
    def _sendData():
        import os
        # disable collection of data if requested
        if "UW_NO_USAGE_METRICS" not in os.environ:
            # get platform info
            import platform
            label  =        platform.system()
            label += "__" + platform.release()
            # check if docker
            import os.path
            if (os.path.isfile("/.dockerinit")):
                label += "__docker"

            # send info async
            import threading
            thread = threading.Thread( target=_net.PostGAEvent, args=( "runtime", "import", label, nProcs() ) )
            thread.daemon = True
            thread.start()

    try:
        _sendData()
    except: # continue quietly if something above failed
        pass<|MERGE_RESOLUTION|>--- conflicted
+++ resolved
@@ -30,11 +30,7 @@
 on a geological timescale.
 """
 
-<<<<<<< HEAD
 __version__ = "2.0.0-dev"
-=======
-__version__ = "2.0.1b"
->>>>>>> 488f9284
 
 # ok, first need to change default python dlopen flags to global
 # this is because when python imports the module, the shared libraries are loaded as RTLD_LOCAL
