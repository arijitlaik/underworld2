--- conflicted
+++ resolved
@@ -46,10 +46,6 @@
 
 # copy this file over so that no password is required
 COPY jupyter_notebook_config.json /home/$NB_USER/.jupyter/jupyter_notebook_config.json
-<<<<<<< HEAD
-USER root
-RUN chown -R $NB_USER:users /home/$NB_USER/.jupyter
-=======
 
 # update all permissions for user
 RUN chown -R $NB_USER:users $NB_WORK $UW2_DIR /home/$NB_USER
@@ -58,7 +54,6 @@
 RUN sed -i "1i import kiwisolver;import warnings;warnings.filterwarnings(\"ignore\")" $UW2_DIR/underworld/__init__.py
 
 # CHANGE USER
->>>>>>> 2e74f85c
 USER $NB_USER
 
 # setup symlink for terminal convenience 
